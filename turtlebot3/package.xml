<?xml version="1.0"?>
<?xml-model href="http://download.ros.org/schema/package_format3.xsd" schematypens="http://www.w3.org/2001/XMLSchema"?>
<package format="3">
  <name>turtlebot3</name>
<<<<<<< HEAD
  <version>2.3.0</version>
=======
  <version>2.2.2</version>
>>>>>>> 2ab6a132
  <description>
    ROS 2 packages for TurtleBot3
  </description>
  <maintainer email="pyo@robotis.com">Pyo</maintainer>
  <license>Apache 2.0</license>
  <url type="website">http://turtlebot3.robotis.com</url>
  <url type="repository">https://github.com/ROBOTIS-GIT/turtlebot3</url>
  <url type="bugtracker">https://github.com/ROBOTIS-GIT/turtlebot3/issues</url>
  <author email="thlim@robotis.com">Darby Lim</author>
  <author email="jhshim@robotis.com">Ryan Shim</author>
  <author email="pyo@robotis.com">Pyo</author>
  <author email="willson@robotis.com">Will Son</author>
  <author email="kimhg@robotis.com">Hyungyu Kim</author>
  <buildtool_depend>ament_cmake</buildtool_depend>
  <exec_depend>turtlebot3_bringup</exec_depend>
  <exec_depend>turtlebot3_cartographer</exec_depend>
  <exec_depend>turtlebot3_description</exec_depend>
  <exec_depend>turtlebot3_example</exec_depend>
  <exec_depend>turtlebot3_navigation2</exec_depend>
  <exec_depend>turtlebot3_node</exec_depend>
  <exec_depend>turtlebot3_teleop</exec_depend>
  <export>
    <build_type>ament_cmake</build_type>
  </export>
</package><|MERGE_RESOLUTION|>--- conflicted
+++ resolved
@@ -2,11 +2,7 @@
 <?xml-model href="http://download.ros.org/schema/package_format3.xsd" schematypens="http://www.w3.org/2001/XMLSchema"?>
 <package format="3">
   <name>turtlebot3</name>
-<<<<<<< HEAD
-  <version>2.3.0</version>
-=======
-  <version>2.2.2</version>
->>>>>>> 2ab6a132
+  <version>2.2.3</version>
   <description>
     ROS 2 packages for TurtleBot3
   </description>
