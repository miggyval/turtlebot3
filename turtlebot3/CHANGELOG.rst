^^^^^^^^^^^^^^^^^^^^^^^^^^^^^^^^
Changelog for package turtlebot3
^^^^^^^^^^^^^^^^^^^^^^^^^^^^^^^^

<<<<<<< HEAD
2.2.6 (2025-03-27)
------------------
* Modified Relative Move
* Contributors: YeonSoo Noh
=======
2.2.6 (2025-03-24)
------------------
* Added Nav2 parameters for Jazzy
* Made it possible to choose between using the Twist type or the TwistStamped type in cmd_vel through a parameter
* Contributors: Hyungyu Kim
>>>>>>> 74252c43

2.2.5 (2025-02-26)
------------------
* Modified Obstacle Detection and Position Control PointOp
* Contributors: Wonho Yun, Jeonggeun Lim

2.2.4 (2025-02-21)
------------------
* Modified Interactive Marker
* Contributors: Junyeong Jeong, Jeonggeun Lim

2.2.3 (2025-02-19)
------------------
* Modified Patrol server and client
* Contributors: Junyeong Jeong, Jeonggeun Lim

2.2.2 (2025-02-19)
------------------
* Fixed a bug where the frame_id in the header of the odom_msg starts with a slash
* Contributors: Hyungyu Kim

2.2.1 (2025-02-18)
------------------
* Fixed a bug where the orientation in the odometry was incorrect
* Contributors: Hyungyu Kim

2.2.0 (2025-02-13)
------------------
* Added namespace functionality for multi-robot support
* Fixed a bug where odometry was not resetting and an offset issue
* Contributors: Hyungyu Kim

2.1.5 (2022-05-26)
------------------
* ROS 2 Humble Hawksbill supported
* revise ROS 2 Cartographer excutable & name
* Contributors: Will Son

2.1.4 (2022-02-08)
------------------
* Added LDS-02 support
* Contributors: Will Son

2.1.3 (2021-09-02)
------------------
* ROS 2 Rolling Ridley supported
* fix ambiguous ParameterValue calls (#748, #736)
* fix RViz2 Cartographer default config
* Contributors: m2-farzan, Will Son

2.1.2 (2021-04-07)
------------------
* use static param types for Galactic
* fix SensorState msg
* rename and update nav2 params
* modify robot_state_publisher
* fix odometry bug
* Contributors: jhbirdchoi, David Park, Ashe Kim, Will Son

2.1.1 (2021-01-06)
------------------
* Nav2 prefix filename removed
* turtlebot3.repos updated to target correct distro
* galactic-devel branch created
* Eloquent EOL
* Contributors: Ashe Kim, Will Son

2.1.0 (2020-06-22)
------------------
* ROS 2 Foxy Fitzroy supported
* ROS 2 Eloquent Elusor supported
* Enable Windows port
* Contributors: Ryan, Ashe, Sean Yen

2.0.1 (2019-09-05)
------------------
* Updated the CHANGELOG and version to release binary packages
* Added missing exec_depend for nav2_bringup
* Modified dependency packages
* Contributors: Ruffin, Darby Lim, Pyo

2.0.0 (2019-08-20)
------------------
* Supported ROS 2 Dashing Diademata
* Updated the CHANGELOG and version to release binary packages
* Removed ament_export_dependency(xacro) `#462 <https://github.com/ROBOTIS-GIT/turtlebot3/issues/462>`_
* Added use_sim_time parameter for rviz2 `#456 <https://github.com/ROBOTIS-GIT/turtlebot3/issues/456>`_
* Fixed ROS 2 dependencies and library install `#454 <https://github.com/ROBOTIS-GIT/turtlebot3/issues/454>`_
* Fixed turtlebot3.repos `#447 <https://github.com/ROBOTIS-GIT/turtlebot3/issues/447>`_ `#432 <https://github.com/ROBOTIS-GIT/turtlebot3/issues/432>`_
* Fixed scan rate to 5hz `#418 <https://github.com/ROBOTIS-GIT/turtlebot3/issues/418>`_
* Initialized joint states variables `#411 <https://github.com/ROBOTIS-GIT/turtlebot3/issues/411>`_
* Updated map.yaml `#386 <https://github.com/ROBOTIS-GIT/turtlebot3/issues/386>`_
* Contributors: Matt Hansen, Alberto Soragna, Carl Delsey, sousou1, Emerson Knapp, Mikael Arguedas, Ross Desmond, Darby Lim, Pyo

1.2.2 (2019-08-20)
------------------
* Fixed `dwa local planner params` for dwa_local_planner 1.16.2 `#415 <https://github.com/ROBOTIS-GIT/turtlebot3/issues/415>`_
* This patch only applies to ROS 1 Melodic.
* Contributors: atinfinity, Kayman

1.2.1 (2019-08-20)
------------------
* Fixed typo `#436 <https://github.com/ROBOTIS-GIT/turtlebot3/issues/436>`_
* Fixed ROS_ASSERT bug `#416 <https://github.com/ROBOTIS-GIT/turtlebot3/issues/416>`_
* Deleted '/' to sync tf2 `#402 <https://github.com/ROBOTIS-GIT/turtlebot3/issues/402>`_
* Added turtlebot3_remote.launch to turtlebot3_model.launch `#389 <https://github.com/ROBOTIS-GIT/turtlebot3/issues/389>`_
* Contributors: Jonathan Hechtbauer, Pallav Bhalla, ant, Ryan Shim, Kayman, Darby Lim, Gilbert, Pyo

1.2.0 (2019-01-22)
------------------
* changed math.ceil() operation `#373 <https://github.com/ROBOTIS-GIT/turtlebot3/issues/373>`_
* fixed TypeError integers
* fixed read of scanned samples when there isn't 360
* updated map.yaml `#348 <https://github.com/ROBOTIS-GIT/turtlebot3/issues/348>`_
* added an additional argument move_forward_only to prohibit backward locomotion in navigation `#339 <https://github.com/ROBOTIS-GIT/turtlebot3/issues/339>`_
* fixed typo `#280 <https://github.com/ROBOTIS-GIT/turtlebot3/issues/280>`_
* added windows port `#358 <https://github.com/ROBOTIS-GIT/turtlebot3/issues/358>`_
* Contributors: Gilbert, Darby Lim, linzhibo, oiz5201618, yoshimalucky, Steven Macenski, Eduardo Avelar, Sean Yen, Pyo

1.1.0 (2018-07-23)
------------------
* added bringup to load multiple robot simply #251
* added arguments for multiple robot
* added odometrySource
* modified camera topic name
* modified base_scan update_rate and add param on diff_drive #258
* modified the laser scanner update_rate in the gazebo xacro files #258
* modified origin of collision in Waffle URDF
* updated turtlebot3_diagnostic node
* updated firmware version from 1.2.0 to 1.2.2
* updated get firmware version
* updated version check function
* updated warn msg for version check
* deleted unused get_scan function #227
* Contributors: Darby Lim, Gilbert, Eduardo Avelar, shtseng, Pyo

1.0.0 (2018-05-29)
------------------
* added cartographer
* added hector mapping
* added karto SLAM
* added frontier_exploration
* added launch files to run various SLAMs
* added robot model for OpenManipulator and turtlebot3_autorace
* added exec python nodes like marker_server in catkin_install_python
* added frameName for imu on gazebo (however, there is no effect.)
* added variable to check version only once (turtlebot3_bringup)
* modified global names `#211 <https://github.com/ROBOTIS-GIT/turtlebot3/issues/211>`_ from FurqanHabibi/fix_global_topic_name
* modified gmapping parameters
* modified navigation parameters
* modified version check and firmware version (turtlebot3_bringup)
* modified robot names
* modified range of lidar, lidar position, scan param
* modified camera position and fixed slip bug
* modified waffle_pi stl files
* modified initial value, profile function, limit velocity msg (teleop)
* merged pull request `#154 <https://github.com/ROBOTIS-GIT/turtlebot3/issues/154>`_ `#153 <https://github.com/ROBOTIS-GIT/turtlebot3/issues/153>`_ `#148 <https://github.com/ROBOTIS-GIT/turtlebot3/issues/148>`_ `#147 <https://github.com/ROBOTIS-GIT/turtlebot3/issues/147>`_ `#146 <https://github.com/ROBOTIS-GIT/turtlebot3/issues/146>`_ `#145 <https://github.com/ROBOTIS-GIT/turtlebot3/issues/145>`_
* Contributors: Darby Lim, Leon Jung, Gilbert, KurtE, ncnynl, FurqanHabibi, skasperski, ihadzic, Pyo

0.2.1 (2018-03-14)
------------------
* added install directory
* refactoring for release
* Contributors: Pyo

0.2.0 (2018-03-12)
------------------
* added turtlebot3_rpicamera.launch for raspberry pi camera
* added waffle pi model (urdf and gazebo)
* added verion check function
* added diagnostics node
* added scripts for reload rules
* added example package
* modified firmware version
* modified param config
* modified topic of gazebo plugin
* modified r200 tf tree
* modified gazebo imu link
* removed the large bag file and added download command from other site
* refactoring for release
* Contributors: Darby Lim, Gilbert, Leon Jung, Pyo

0.1.6 (2017-08-14)
------------------
* fixed typo
* fixed xacro.py deprecation
* modified file location
* updated nav param
* updated SLAM param
* updated model.launch
* updated IMU link
* updated gazebo config
* Contributors: Darby Lim, Hunter L. Allen

0.1.5 (2017-05-25)
------------------
* updated turtlebot3 waffle URDF
* changed the node name from hlds_laser_publisher to turtlebot3_lds
* modified bag and map files
* added SLAM bag file
* Contributors: Darby Lim, Pyo

0.1.4 (2017-05-23)
------------------
* modified launch file name
* added teleop package
* Contributors: Darby Lim

0.1.3 (2017-04-24)
------------------
* Detached turtlebot3_msgs package from turtlebot3 package for uploading to rosdistro
* modified the package information for release
* modified SLAM param
* modified the description, authors, depend option and delete the core package
* modified the turtlebot bringup files
* modified pkg setting for turtlebot3_core
* modified the navigation package and turtlebot3 node for demo
* modified the wheel speed gain
* added Intel RealSense R200
* added LDS sensor
* Contributors: Darby Lim, Leon Jung, Pyo<|MERGE_RESOLUTION|>--- conflicted
+++ resolved
@@ -2,18 +2,16 @@
 Changelog for package turtlebot3
 ^^^^^^^^^^^^^^^^^^^^^^^^^^^^^^^^
 
-<<<<<<< HEAD
-2.2.6 (2025-03-27)
+2.2.7 (2025-03-27)
 ------------------
 * Modified Relative Move
 * Contributors: YeonSoo Noh
-=======
+
 2.2.6 (2025-03-24)
 ------------------
 * Added Nav2 parameters for Jazzy
 * Made it possible to choose between using the Twist type or the TwistStamped type in cmd_vel through a parameter
 * Contributors: Hyungyu Kim
->>>>>>> 74252c43
 
 2.2.5 (2025-02-26)
 ------------------
