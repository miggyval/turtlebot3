^^^^^^^^^^^^^^^^^^^^^^^^^^^^^^^^^^^^^
Changelog for package turtlebot3_node
^^^^^^^^^^^^^^^^^^^^^^^^^^^^^^^^^^^^^

<<<<<<< HEAD
2.3.0 (2025-02-19)
------------------
* None
=======
2.2.2 (2025-02-19)
------------------
* Fixed a bug where the frame_id in the header of the odom_msg starts with a slash
* Contributors: Hyungyu Kim
>>>>>>> 2ab6a132

2.2.1 (2025-02-18)
------------------
* Fixed a bug where the orientation in the odometry was incorrect
* Contributors: Hyungyu Kim

2.2.0 (2025-02-13)
------------------
* Fixed a bug where odometry was not resetting and an offset issue
* Contributors: Hyungyu Kim

2.1.5 (2022-05-26)
------------------
* ROS 2 Humble Hawksbill supported
* Contributors: Will Son

2.1.4 (2022-02-08)
------------------
* None

2.1.3 (2021-09-02)
------------------
* ROS 2 Rolling Ridley supported
* fix ambiguous ParameterValue calls (#748, #736)
* fix RViz2 Cartographer default config
* Contributors: m2-farzan, Will Son

2.1.2 (2021-04-07)
------------------
* use static param types for Galactic
* fix SensorState msg
* fix odometry bug
* Contributors: jhbirdchoi, Ashe Kim, Will Son

2.1.1 (2021-01-06)
------------------
* turtlebot3.repos updated to target correct distro
* galactic-devel branch created
* Eloquent EOL
* Contributors: Ashe Kim, Will Son

2.1.0 (2020-06-22)
------------------
* ROS 2 Foxy Fitzroy supported
* ROS 2 Eloquent Elusor supported
* Contributors: Ryan, Ashe

2.0.1 (2019-09-05)
------------------
* Updated the CHANGELOG and version to release binary packages
* Modified dependency packages
* Contributors: Darby Lim, Pyo

2.0.0 (2019-08-20)
------------------
* Supported ROS 2 Dashing Diademata
* Updated the CHANGELOG and version to release binary packages
* Fixed ROS 2 dependencies and library install `#454 <https://github.com/ROBOTIS-GIT/turtlebot3/issues/454>`_
* Fixed scan rate to 5hz `#418 <https://github.com/ROBOTIS-GIT/turtlebot3/issues/418>`_
* Initialized joint states variables `#411 <https://github.com/ROBOTIS-GIT/turtlebot3/issues/411>`_
* Contributors: Matt Hansen, Emerson Knapp, Darby Lim, Pyo<|MERGE_RESOLUTION|>--- conflicted
+++ resolved
@@ -2,16 +2,14 @@
 Changelog for package turtlebot3_node
 ^^^^^^^^^^^^^^^^^^^^^^^^^^^^^^^^^^^^^
 
-<<<<<<< HEAD
-2.3.0 (2025-02-19)
+2.2.3 (2025-02-19)
 ------------------
 * None
-=======
+
 2.2.2 (2025-02-19)
 ------------------
 * Fixed a bug where the frame_id in the header of the odom_msg starts with a slash
 * Contributors: Hyungyu Kim
->>>>>>> 2ab6a132
 
 2.2.1 (2025-02-18)
 ------------------
