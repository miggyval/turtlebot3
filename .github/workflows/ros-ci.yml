--- conflicted
+++ resolved
@@ -3,15 +3,9 @@
 # Controls when the action will run. Triggers the workflow on push or pull request
 on:
   push:
-<<<<<<< HEAD
     branches: [ ros2, ros2-devel ]
   pull_request:
-    branches: [ ros2 ros2-devel ]
-=======
-    branches: [ ros2 ]
-  pull_request:
-    branches: [ ros2 ]
->>>>>>> ea35d4be
+    branches: [ ros2, ros2-devel ]
 
 # A workflow run is made up of one or more jobs that can run sequentially or in parallel
 jobs:
