^^^^^^^^^^^^^^^^^^^^^^^^^^^^^^^^^^^^^^^^
Changelog for package turtlebot3_example
^^^^^^^^^^^^^^^^^^^^^^^^^^^^^^^^^^^^^^^^

<<<<<<< HEAD
2.2.6 (2025-03-27)
------------------
* Modified Relative Move
* Contributors: YeonSoo Noh
=======
2.2.6 (2025-03-24)
------------------
* None
>>>>>>> 74252c43

2.2.5 (2025-02-26)
------------------
* Modified Obstacle Detection and Position Control PointOp
* Contributors: Wonho Yun, Jeonggeun Lim

2.2.4 (2025-02-21)
------------------
* Modified Interactive Marker
* Contributors: Junyeong Jeong, Jeonggeun Lim

2.2.3 (2025-02-19)
------------------
* Modified Patrol server and client
* Contributors: Junyeong Jeong, Jeonggeun Lim

2.2.2 (2025-02-19)
------------------
* None

2.2.1 (2025-02-18)
------------------
* None

2.2.0 (2025-02-13)
------------------
* None

2.1.5 (2022-05-26)
------------------
* ROS 2 Humble Hawksbill supported
* Contributors: Will Son

2.1.4 (2022-02-08)
------------------
* None

2.1.3 (2021-09-02)
------------------
* ROS 2 Rolling Ridley supported
* Contributors: Will Son

2.1.2 (2021-04-07)
------------------
* None

2.1.1 (2021-01-06)
------------------
* Nav2 prefix filename removed
* turtlebot3.repos updated to target correct distro
* galactic-devel branch created
* Eloquent EOL
* Contributors: Ashe Kim, Will Son

2.1.0 (2020-06-22)
------------------
* ROS 2 Foxy Fitzroy supported
* ROS 2 Eloquent Elusor supported
* Contributors: Ryan, Ashe

2.0.1 (2019-09-05)
------------------
* Updated the CHANGELOG and version to release binary packages
* Modified dependency packages
* Contributors: Darby Lim, Pyo

1.2.1 (2019-08-20)
------------------
* Fixed typo `#436 <https://github.com/ROBOTIS-GIT/turtlebot3/issues/436>`_
* Contributors: Pallav Bhalla

1.2.0 (2019-01-22)
------------------
* changed math.ceil() operation `#373 <https://github.com/ROBOTIS-GIT/turtlebot3/issues/373>`_
* fixed TypeError integers
* fixed read of scanned samples when there isn't 360
* Contributors: Eduardo Avelar, Gilbert, Pyo

1.1.0 (2018-07-23)
------------------
* added bringup to load multiple robot simply #251
* modified topic name
* deleted unused get_scan function #227
* Contributors: Darby Lim, Eduardo Avelar, Gilbert, Pyo

1.0.0 (2018-05-29)
------------------
* added sensor examples
* added exec python nodes like marker_server in catkin_install_python
* modified global names `#211 <https://github.com/ROBOTIS-GIT/turtlebot3/issues/211>`_ from FurqanHabibi/fix_global_topic_nam
* merged pull request `#220 <https://github.com/ROBOTIS-GIT/turtlebot3/issues/220>`_ `#212 <https://github.com/ROBOTIS-GIT/turtlebot3/issues/212>`_ `#212 <https://github.com/ROBOTIS-GIT/turtlebot3/issues/212>`_ `#154 <https://github.com/ROBOTIS-GIT/turtlebot3/issues/154>`_ `#153 <https://github.com/ROBOTIS-GIT/turtlebot3/issues/153>`_ `#147 <https://github.com/ROBOTIS-GIT/turtlebot3/issues/147>`_ `#146 <https://github.com/ROBOTIS-GIT/turtlebot3/issues/146>`_ `#145 <https://github.com/ROBOTIS-GIT/turtlebot3/issues/145>`_
* Contributors: Darby Lim, Gilbert, Muhammad Furqan Habibi, Pyo

0.2.1 (2018-03-14)
------------------
* added install directory
* refactoring for release
* Contributors: Pyo

0.2.0 (2018-03-12)
------------------
* added example package
* refactoring for release
* Contributors: Gilbert, Pyo<|MERGE_RESOLUTION|>--- conflicted
+++ resolved
@@ -2,16 +2,14 @@
 Changelog for package turtlebot3_example
 ^^^^^^^^^^^^^^^^^^^^^^^^^^^^^^^^^^^^^^^^
 
-<<<<<<< HEAD
-2.2.6 (2025-03-27)
+2.2.7 (2025-03-27)
 ------------------
 * Modified Relative Move
 * Contributors: YeonSoo Noh
-=======
+
 2.2.6 (2025-03-24)
 ------------------
 * None
->>>>>>> 74252c43
 
 2.2.5 (2025-02-26)
 ------------------
