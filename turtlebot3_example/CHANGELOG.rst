^^^^^^^^^^^^^^^^^^^^^^^^^^^^^^^^^^^^^^^^
Changelog for package turtlebot3_example
^^^^^^^^^^^^^^^^^^^^^^^^^^^^^^^^^^^^^^^^

<<<<<<< HEAD
2.2.7 (2025-04-11)
------------------
* None
=======
2.2.7 (2025-03-27)
------------------
* Modified Relative Move
* Contributors: YeonSoo Noh
>>>>>>> ca08f8cd

2.2.6 (2025-03-24)
------------------
* None

2.2.5 (2025-02-26)
------------------
* Modified Obstacle Detection and Position Control PointOp
* Contributors: Wonho Yun, Jeonggeun Lim

2.2.4 (2025-02-21)
------------------
* Modified Interactive Marker
* Contributors: Junyeong Jeong, Jeonggeun Lim

2.2.3 (2025-02-19)
------------------
* Modified Patrol server and client
* Contributors: Junyeong Jeong, Jeonggeun Lim

2.2.2 (2025-02-19)
------------------
* None

2.2.1 (2025-02-18)
------------------
* None

2.2.0 (2025-02-13)
------------------
* None

2.1.5 (2022-05-26)
------------------
* ROS 2 Humble Hawksbill supported
* Contributors: Will Son

2.1.4 (2022-02-08)
------------------
* None

2.1.3 (2021-09-02)
------------------
* ROS 2 Rolling Ridley supported
* Contributors: Will Son

2.1.2 (2021-04-07)
------------------
* None

2.1.1 (2021-01-06)
------------------
* Nav2 prefix filename removed
* turtlebot3.repos updated to target correct distro
* galactic-devel branch created
* Eloquent EOL
* Contributors: Ashe Kim, Will Son

2.1.0 (2020-06-22)
------------------
* ROS 2 Foxy Fitzroy supported
* ROS 2 Eloquent Elusor supported
* Contributors: Ryan, Ashe

2.0.1 (2019-09-05)
------------------
* Updated the CHANGELOG and version to release binary packages
* Modified dependency packages
* Contributors: Darby Lim, Pyo

1.2.1 (2019-08-20)
------------------
* Fixed typo `#436 <https://github.com/ROBOTIS-GIT/turtlebot3/issues/436>`_
* Contributors: Pallav Bhalla

1.2.0 (2019-01-22)
------------------
* changed math.ceil() operation `#373 <https://github.com/ROBOTIS-GIT/turtlebot3/issues/373>`_
* fixed TypeError integers
* fixed read of scanned samples when there isn't 360
* Contributors: Eduardo Avelar, Gilbert, Pyo

1.1.0 (2018-07-23)
------------------
* added bringup to load multiple robot simply #251
* modified topic name
* deleted unused get_scan function #227
* Contributors: Darby Lim, Eduardo Avelar, Gilbert, Pyo

1.0.0 (2018-05-29)
------------------
* added sensor examples
* added exec python nodes like marker_server in catkin_install_python
* modified global names `#211 <https://github.com/ROBOTIS-GIT/turtlebot3/issues/211>`_ from FurqanHabibi/fix_global_topic_nam
* merged pull request `#220 <https://github.com/ROBOTIS-GIT/turtlebot3/issues/220>`_ `#212 <https://github.com/ROBOTIS-GIT/turtlebot3/issues/212>`_ `#212 <https://github.com/ROBOTIS-GIT/turtlebot3/issues/212>`_ `#154 <https://github.com/ROBOTIS-GIT/turtlebot3/issues/154>`_ `#153 <https://github.com/ROBOTIS-GIT/turtlebot3/issues/153>`_ `#147 <https://github.com/ROBOTIS-GIT/turtlebot3/issues/147>`_ `#146 <https://github.com/ROBOTIS-GIT/turtlebot3/issues/146>`_ `#145 <https://github.com/ROBOTIS-GIT/turtlebot3/issues/145>`_
* Contributors: Darby Lim, Gilbert, Muhammad Furqan Habibi, Pyo

0.2.1 (2018-03-14)
------------------
* added install directory
* refactoring for release
* Contributors: Pyo

0.2.0 (2018-03-12)
------------------
* added example package
* refactoring for release
* Contributors: Gilbert, Pyo<|MERGE_RESOLUTION|>--- conflicted
+++ resolved
@@ -2,16 +2,14 @@
 Changelog for package turtlebot3_example
 ^^^^^^^^^^^^^^^^^^^^^^^^^^^^^^^^^^^^^^^^
 
-<<<<<<< HEAD
-2.2.7 (2025-04-11)
+2.2.8 (2025-04-11)
 ------------------
 * None
-=======
+
 2.2.7 (2025-03-27)
 ------------------
 * Modified Relative Move
 * Contributors: YeonSoo Noh
->>>>>>> ca08f8cd
 
 2.2.6 (2025-03-24)
 ------------------
