^^^^^^^^^^^^^^^^^^^^^^^^^^^^^^^^^^^^^^^
Changelog for package turtlebot3_teleop
^^^^^^^^^^^^^^^^^^^^^^^^^^^^^^^^^^^^^^^

<<<<<<< HEAD
2.2.6 (2025-03-27)
------------------
* None
=======
2.2.6 (2025-03-24)
------------------
* Jazzy support
* Change msg type of cmd_vel from geometry_msgs/Twist to geometry_msgs/TwistStamped in jazzy
* Contributors: Hyungyu Kim
>>>>>>> 74252c43

2.2.5 (2025-02-26)
------------------
* None

2.2.4 (2025-02-21)
------------------
* None

2.2.3 (2025-02-19)
------------------
* None

2.2.2 (2025-02-19)
------------------
* None

2.2.1 (2025-02-18)
------------------
* None

2.2.0 (2025-02-13)
------------------
* None

2.1.5 (2022-05-26)
------------------
* ROS 2 Humble Hawksbill supported
* Contributors: Will Son

2.1.4 (2022-02-08)
------------------
* None

2.1.3 (2021-09-02)
------------------
* ROS 2 Rolling Ridley supported
* Contributors: Will Son

2.1.2 (2021-04-07)
------------------
* None

2.1.1 (2021-01-06)
------------------
* turtlebot3.repos updated to target correct distro
* galactic-devel branch created
* Eloquent EOL
* Contributors: Ashe Kim, Will Son

2.1.0 (2020-06-22)
------------------
* ROS 2 Foxy Fitzroy supported
* ROS 2 Eloquent Elusor supported
* Enable Windows teleop keyboard
* Contributors: Ryan, Ashe, Sean Yen

2.0.1 (2019-09-05)
------------------
* Updated the CHANGELOG and version to release binary packages
* Modified dependency packages
* Contributors: Darby Lim, Pyo

2.0.0 (2019-08-20)
------------------
* Supported ROS 2 Dashing Diademata
* Updated the CHANGELOG and version to release binary packages
* Contributors: Darby Lim, Pyo

1.2.2 (2019-08-20)
------------------
* None

1.2.1 (2019-08-20)
------------------
* None

1.2.0 (2019-01-22)
------------------
* added windows port `#358 <https://github.com/ROBOTIS-GIT/turtlebot3/issues/358>`_
* Contributors: Sean Yen, Taehun Lim

1.1.0 (2018-07-23)
------------------
* None

1.0.0 (2018-05-29)
------------------
* added constrain to limit velocity
* modified initial value, profile function, limit velocity msg
* modified global names `#211 <https://github.com/ROBOTIS-GIT/turtlebot3/issues/211>`_ from FurqanHabibi/fix_global_topic_name
* Contributors: Darby Lim, Muhammad Furqan Habibi, Pyo

0.2.1 (2018-03-14)
------------------
* None

0.2.0 (2018-03-12)
------------------
* refactoring for release
* Contributors: Pyo

0.1.6 (2017-08-14)
------------------
* None

0.1.5 (2017-05-25)
------------------
* None

0.1.4 (2017-05-23)
------------------
* modified launch file name
* added teleop package
* Contributors: Darby Lim

0.1.3 (2017-04-24)
------------------
* None<|MERGE_RESOLUTION|>--- conflicted
+++ resolved
@@ -2,17 +2,15 @@
 Changelog for package turtlebot3_teleop
 ^^^^^^^^^^^^^^^^^^^^^^^^^^^^^^^^^^^^^^^
 
-<<<<<<< HEAD
-2.2.6 (2025-03-27)
+2.2.7 (2025-03-27)
 ------------------
 * None
-=======
+
 2.2.6 (2025-03-24)
 ------------------
 * Jazzy support
 * Change msg type of cmd_vel from geometry_msgs/Twist to geometry_msgs/TwistStamped in jazzy
 * Contributors: Hyungyu Kim
->>>>>>> 74252c43
 
 2.2.5 (2025-02-26)
 ------------------
