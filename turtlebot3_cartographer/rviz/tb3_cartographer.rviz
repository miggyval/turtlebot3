Panels:
  - Class: rviz_common/Displays
    Help Height: 78
    Name: Displays
    Property Tree Widget:
      Expanded:
<<<<<<< HEAD
        - /TF1/Frames1
=======
        - /Global Options1
>>>>>>> b1eeeb58
      Splitter Ratio: 0.5794117450714111
    Tree Height: 787
  - Class: rviz_common/Selection
    Name: Selection
  - Class: rviz_common/Tool Properties
    Expanded:
      - /Publish Point1
      - /2D Pose Estimate1
    Name: Tool Properties
    Splitter Ratio: 0.5886790156364441
  - Class: rviz_common/Views
    Expanded:
      - /Current View1
    Name: Views
    Splitter Ratio: 0.5
Visualization Manager:
  Class: ""
  Displays:
    - Alpha: 0.5
      Cell Size: 1
      Class: rviz_default_plugins/Grid
      Color: 160; 160; 164
      Enabled: true
      Line Style:
        Line Width: 0.029999999329447746
        Value: Lines
      Name: Grid
      Normal Cell Count: 0
      Offset:
        X: 0
        Y: 0
        Z: 0
      Plane: XY
      Plane Cell Count: 10
      Reference Frame: <Fixed Frame>
      Value: true
    - Class: rviz_default_plugins/TF
      Enabled: true
      Frame Timeout: 15
      Frames:
        All Enabled: true
        base_footprint:
          Value: true
        base_link:
          Value: true
        base_scan:
          Value: true
        caster_back_link:
          Value: true
        imu_link:
          Value: true
        map:
          Value: true
        odom:
          Value: true
        wheel_left_link:
          Value: true
        wheel_right_link:
          Value: true
      Marker Scale: 1
      Name: TF
      Show Arrows: true
      Show Axes: true
      Show Names: true
      Tree:
        map:
          odom:
            base_footprint:
              base_link:
                base_scan:
                  {}
                caster_back_link:
                  {}
                imu_link:
                  {}
                wheel_left_link:
                  {}
                wheel_right_link:
                  {}
      Update Interval: 0
      Value: true
    - Alpha: 1
      Autocompute Intensity Bounds: true
      Autocompute Value Bounds:
        Max Value: 10
        Min Value: -10
        Value: true
      Axis: Z
      Channel Name: intensity
      Class: rviz_default_plugins/LaserScan
      Color: 255; 255; 255
      Color Transformer: Intensity
      Decay Time: 0
      Enabled: true
      Invert Rainbow: false
      Max Color: 255; 255; 255
      Max Intensity: 15693
      Min Color: 0; 0; 0
      Min Intensity: 183
      Name: LaserScan
      Position Transformer: XYZ
      Selectable: true
      Size (Pixels): 3
      Size (m): 0.019999999552965164
      Style: Boxes
      Topic:
        Depth: 5
        Durability Policy: Volatile
        Filter size: 10
        History Policy: Keep Last
        Reliability Policy: Best Effort
        Value: /scan
      Use Fixed Frame: true
      Use rainbow: true
      Value: true
    - Angle Tolerance: 0.10000000149011612
      Class: rviz_default_plugins/Odometry
      Covariance:
        Orientation:
          Alpha: 0.5
          Color: 255; 255; 127
          Color Style: Unique
          Frame: Local
          Offset: 1
          Scale: 1
          Value: true
        Position:
          Alpha: 0.30000001192092896
          Color: 204; 51; 204
          Scale: 1
          Value: true
        Value: false
      Enabled: false
      Keep: 100
      Name: Odometry
      Position Tolerance: 0.10000000149011612
      Shape:
        Alpha: 1
        Axes Length: 1
        Axes Radius: 0.10000000149011612
        Color: 255; 25; 0
        Head Length: 0.30000001192092896
        Head Radius: 0.10000000149011612
        Shaft Length: 1
        Shaft Radius: 0.05000000074505806
        Value: Arrow
      Topic:
        Depth: 5
        Durability Policy: Volatile
        Filter size: 10
        History Policy: Keep Last
        Reliability Policy: Reliable
        Value: /odom
      Value: false
    - Alpha: 0.699999988079071
      Class: rviz_default_plugins/Map
      Color Scheme: map
      Draw Behind: false
      Enabled: true
      Name: Map
      Topic:
        Depth: 5
        Durability Policy: Volatile
        Filter size: 10
        History Policy: Keep Last
        Reliability Policy: Reliable
        Value: /map
      Update Topic:
        Depth: 5
        Durability Policy: Volatile
        History Policy: Keep Last
        Reliability Policy: Reliable
        Value: /map_updates
      Use Timestamp: false
      Value: true
    - Class: rviz_common/Group
      Displays:
        - Class: rviz_common/Group
          Displays:
            - Alpha: 0.699999988079071
              Class: rviz_default_plugins/Map
              Color Scheme: costmap
              Draw Behind: true
              Enabled: true
              Name: Map
              Topic:
                Depth: 5
                Durability Policy: Volatile
                Filter size: 10
                History Policy: Keep Last
                Reliability Policy: Reliable
                Value: /global_costmap/costmap
              Update Topic:
                Depth: 5
                Durability Policy: Volatile
                History Policy: Keep Last
                Reliability Policy: Reliable
                Value: /global_costmap/costmap_updates
              Use Timestamp: false
              Value: true
            - Alpha: 1
              Buffer Length: 1
              Class: rviz_default_plugins/Path
              Color: 255; 0; 0
              Enabled: true
              Head Diameter: 0.30000001192092896
              Head Length: 0.20000000298023224
              Length: 0.30000001192092896
              Line Style: Lines
              Line Width: 0.029999999329447746
              Name: Path
              Offset:
                X: 0
                Y: 0
                Z: 0
              Pose Color: 255; 85; 255
              Pose Style: None
              Radius: 0.029999999329447746
              Shaft Diameter: 0.10000000149011612
              Shaft Length: 0.10000000149011612
              Topic:
                Depth: 5
                Durability Policy: Volatile
                Filter size: 10
                History Policy: Keep Last
                Reliability Policy: Reliable
                Value: /global_plan
              Value: true
          Enabled: true
          Name: Global Map
        - Class: rviz_common/Group
          Displays:
            - Alpha: 1
              Class: rviz_default_plugins/Polygon
              Color: 25; 255; 0
              Enabled: true
              Name: Polygon
              Topic:
                Depth: 5
                Durability Policy: Volatile
                Filter size: 10
                History Policy: Keep Last
                Reliability Policy: Reliable
                Value: /local_costmap/footprint
              Value: true
            - Alpha: 0.699999988079071
              Class: rviz_default_plugins/Map
              Color Scheme: costmap
              Draw Behind: false
              Enabled: true
              Name: Map
              Topic:
                Depth: 5
                Durability Policy: Volatile
                Filter size: 10
                History Policy: Keep Last
                Reliability Policy: Reliable
                Value: /local_costmap/costmap
              Update Topic:
                Depth: 5
                Durability Policy: Volatile
                History Policy: Keep Last
                Reliability Policy: Reliable
                Value: /local_costmap/costmap_updates
              Use Timestamp: false
              Value: true
            - Alpha: 1
              Buffer Length: 1
              Class: rviz_default_plugins/Path
              Color: 255; 255; 0
              Enabled: true
              Head Diameter: 0.30000001192092896
              Head Length: 0.20000000298023224
              Length: 0.30000001192092896
              Line Style: Lines
              Line Width: 0.029999999329447746
              Name: Path
              Offset:
                X: 0
                Y: 0
                Z: 0
              Pose Color: 255; 85; 255
              Pose Style: None
              Radius: 0.029999999329447746
              Shaft Diameter: 0.10000000149011612
              Shaft Length: 0.10000000149011612
              Topic:
                Depth: 5
                Durability Policy: Volatile
                Filter size: 10
                History Policy: Keep Last
                Reliability Policy: Reliable
                Value: /local_plan
              Value: true
          Enabled: true
          Name: Local Map
        - Alpha: 1
          Arrow Length: 0.05000000074505806
          Axes Length: 0.30000001192092896
          Axes Radius: 0.009999999776482582
          Class: rviz_default_plugins/PoseArray
          Color: 0; 192; 0
          Enabled: true
          Head Length: 0.07000000029802322
          Head Radius: 0.029999999329447746
          Name: PoseArray
          Shaft Length: 0.23000000417232513
          Shaft Radius: 0.009999999776482582
          Shape: Arrow (Flat)
          Topic:
            Depth: 5
            Durability Policy: Volatile
            Filter size: 10
            History Policy: Keep Last
            Reliability Policy: Reliable
            Value: /particlecloud
          Value: true
      Enabled: false
      Name: Navigation
    - Class: rviz_common/Group
      Displays:
        - Alpha: 1
          Autocompute Intensity Bounds: true
          Autocompute Value Bounds:
            Max Value: 0.18203988671302795
            Min Value: 0.18195410072803497
            Value: true
          Axis: Z
          Channel Name: intensity
          Class: rviz_default_plugins/PointCloud2
          Color: 0; 255; 0
          Color Transformer: FlatColor
          Decay Time: 0
          Enabled: true
          Invert Rainbow: false
          Max Color: 255; 255; 255
          Max Intensity: 4096
          Min Color: 0; 0; 0
          Min Intensity: 0
          Name: scan_matched_points2
          Position Transformer: XYZ
          Selectable: true
          Size (Pixels): 3
<<<<<<< HEAD
          Size (m): 0.03
          Style: Tiles
=======
          Size (m): 0.009999999776482582
          Style: Boxes
>>>>>>> b1eeeb58
          Topic:
            Depth: 5
            Durability Policy: Volatile
            Filter size: 10
            History Policy: Keep Last
            Reliability Policy: Reliable
            Value: /scan_matched_points2
          Use Fixed Frame: true
          Use rainbow: true
          Value: true
        - Class: rviz_default_plugins/MarkerArray
          Enabled: false
          Name: Trajectories
          Namespaces:
            {}
          Topic:
            Depth: 5
            Durability Policy: Volatile
            History Policy: Keep Last
            Reliability Policy: Reliable
            Value: /trajectory_node_list
          Value: false
        - Class: rviz_default_plugins/MarkerArray
          Enabled: false
          Name: Constraints
          Namespaces:
            {}
          Topic:
            Depth: 5
            Durability Policy: Volatile
            History Policy: Keep Last
            Reliability Policy: Reliable
            Value: /constraint_list
          Value: false
        - Class: rviz_default_plugins/MarkerArray
          Enabled: false
          Name: Landmark Poses
          Namespaces:
            {}
          Topic:
            Depth: 5
            Durability Policy: Volatile
            History Policy: Keep Last
            Reliability Policy: Reliable
            Value: /landmark_poses_list
          Value: false
      Enabled: true
      Name: Cartographer
  Enabled: true
  Global Options:
    Background Color: 48; 48; 48
    Fixed Frame: map
    Frame Rate: 30
  Name: root
  Tools:
    - Class: rviz_default_plugins/MoveCamera
    - Class: rviz_default_plugins/Select
    - Class: rviz_default_plugins/FocusCamera
    - Class: rviz_default_plugins/Measure
      Line color: 128; 128; 0
    - Class: rviz_default_plugins/SetGoal
      Topic:
        Depth: 5
        Durability Policy: Volatile
        History Policy: Keep Last
        Reliability Policy: Reliable
        Value: /move_base_simple/goal
    - Class: rviz_default_plugins/PublishPoint
      Single click: true
      Topic:
        Depth: 5
        Durability Policy: Volatile
        History Policy: Keep Last
        Reliability Policy: Reliable
        Value: /clicked_point
    - Class: rviz_default_plugins/SetInitialPose
      Covariance x: 0.25
      Covariance y: 0.25
      Covariance yaw: 0.06853891909122467
      Topic:
        Depth: 5
        Durability Policy: Volatile
        History Policy: Keep Last
        Reliability Policy: Reliable
        Value: initialpose
  Transformation:
    Current:
      Class: rviz_default_plugins/TF
  Value: true
  Views:
    Current:
<<<<<<< HEAD
      Angle: -1.5707999467849731
      Class: rviz_default_plugins/TopDownOrtho
=======
      Class: rviz_default_plugins/Orbit
      Distance: 4.187455654144287
>>>>>>> b1eeeb58
      Enable Stereo Rendering:
        Stereo Eye Separation: 0.05999999865889549
        Stereo Focal Distance: 1
        Swap Stereo Eyes: false
        Value: false
<<<<<<< HEAD
      Invert Z Axis: false
      Name: Current View
      Near Clip Distance: 0.009999999776482582
      Scale: 86.12762451171875
      Target Frame: <Fixed Frame>
      Value: TopDownOrtho (rviz_default_plugins)
      X: 1.165248990058899
      Y: 0.4727824032306671
=======
      Focal Point:
        X: -0.09466288983821869
        Y: -1.1587721109390259
        Z: 0.7236636877059937
      Focal Shape Fixed Size: true
      Focal Shape Size: 0.05000000074505806
      Invert Z Axis: false
      Name: Current View
      Near Clip Distance: 0.009999999776482582
      Pitch: 1.3647966384887695
      Target Frame: <Fixed Frame>
      Value: Orbit (rviz)
      Yaw: 4.720421314239502
>>>>>>> b1eeeb58
    Saved: ~
Window Geometry:
  Displays:
    collapsed: false
  Height: 1016
  Hide Left Dock: false
  Hide Right Dock: true
  QMainWindow State: 000000ff00000000fd0000000400000000000001990000039efc0200000008fb0000001200530065006c0065006300740069006f006e00000001e10000009b0000005c00fffffffb0000001e0054006f006f006c002000500072006f007000650072007400690065007302000001ed000001df00000185000000a3fb000000120056006900650077007300200054006f006f02000001df000002110000018500000122fb000000200054006f006f006c002000500072006f0070006500720074006900650073003203000002880000011d000002210000017afb000000100044006900730070006c006100790073010000003d0000039e000000c900fffffffb0000002000730065006c0065006300740069006f006e00200062007500660066006500720200000138000000aa0000023a00000294fb00000014005700690064006500530074006500720065006f02000000e6000000d2000003ee0000030bfb0000000c004b0069006e0065006300740200000186000001060000030c00000261000000010000010f000002f4fc0200000003fb0000001e0054006f006f006c002000500072006f00700065007200740069006500730100000041000000780000000000000000fb0000000a00560069006500770073000000003d000002f4000000a400fffffffb0000001200530065006c0065006300740069006f006e010000025a000000b200000000000000000000000200000490000000a9fc0100000001fb0000000a00560069006500770073030000004e00000080000002e10000019700000003000004420000003efc0100000002fb0000000800540069006d00650100000000000004420000000000000000fb0000000800540069006d00650100000000000004500000000000000000000005990000039e00000004000000040000000800000008fc0000000100000002000000010000000a0054006f006f006c00730100000000ffffffff0000000000000000
  Selection:
    collapsed: false
  Tool Properties:
    collapsed: false
  Views:
    collapsed: true
  Width: 1848
  X: 72
  Y: 27<|MERGE_RESOLUTION|>--- conflicted
+++ resolved
@@ -4,11 +4,7 @@
     Name: Displays
     Property Tree Widget:
       Expanded:
-<<<<<<< HEAD
-        - /TF1/Frames1
-=======
         - /Global Options1
->>>>>>> b1eeeb58
       Splitter Ratio: 0.5794117450714111
     Tree Height: 787
   - Class: rviz_common/Selection
@@ -352,13 +348,8 @@
           Position Transformer: XYZ
           Selectable: true
           Size (Pixels): 3
-<<<<<<< HEAD
-          Size (m): 0.03
-          Style: Tiles
-=======
           Size (m): 0.009999999776482582
           Style: Boxes
->>>>>>> b1eeeb58
           Topic:
             Depth: 5
             Durability Policy: Volatile
@@ -450,19 +441,13 @@
   Value: true
   Views:
     Current:
-<<<<<<< HEAD
       Angle: -1.5707999467849731
       Class: rviz_default_plugins/TopDownOrtho
-=======
-      Class: rviz_default_plugins/Orbit
-      Distance: 4.187455654144287
->>>>>>> b1eeeb58
       Enable Stereo Rendering:
         Stereo Eye Separation: 0.05999999865889549
         Stereo Focal Distance: 1
         Swap Stereo Eyes: false
         Value: false
-<<<<<<< HEAD
       Invert Z Axis: false
       Name: Current View
       Near Clip Distance: 0.009999999776482582
@@ -471,21 +456,6 @@
       Value: TopDownOrtho (rviz_default_plugins)
       X: 1.165248990058899
       Y: 0.4727824032306671
-=======
-      Focal Point:
-        X: -0.09466288983821869
-        Y: -1.1587721109390259
-        Z: 0.7236636877059937
-      Focal Shape Fixed Size: true
-      Focal Shape Size: 0.05000000074505806
-      Invert Z Axis: false
-      Name: Current View
-      Near Clip Distance: 0.009999999776482582
-      Pitch: 1.3647966384887695
-      Target Frame: <Fixed Frame>
-      Value: Orbit (rviz)
-      Yaw: 4.720421314239502
->>>>>>> b1eeeb58
     Saved: ~
 Window Geometry:
   Displays:
